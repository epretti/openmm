#
# Testing
#

ENABLE_TESTING()

# Automatically create tests using files named "Test*.cpp"
FILE(GLOB TEST_PROGS "*Test*.cpp")
FOREACH(TEST_PROG ${TEST_PROGS})
    GET_FILENAME_COMPONENT(TEST_ROOT ${TEST_PROG} NAME_WE)

    # All tests use shared libraries
    ADD_EXECUTABLE(${TEST_ROOT} ${TEST_PROG})
<<<<<<< HEAD
    TARGET_LINK_LIBRARIES(${TEST_ROOT} ${SHARED_TARGET})
=======
    TARGET_LINK_LIBRARIES(${TEST_ROOT} ${OPENMM_SERIALIZATION_LIBRARY_NAME})
    SET_TARGET_PROPERTIES(${TEST_ROOT} PROPERTIES LINK_FLAGS "${EXTRA_COMPILE_FLAGS}" COMPILE_FLAGS "${EXTRA_COMPILE_FLAGS}")
>>>>>>> ff6af025
    ADD_TEST(${TEST_ROOT} ${EXECUTABLE_OUTPUT_PATH}/${TEST_ROOT})

ENDFOREACH(TEST_PROG ${TEST_PROGS})<|MERGE_RESOLUTION|>--- conflicted
+++ resolved
@@ -11,12 +11,8 @@
 
     # All tests use shared libraries
     ADD_EXECUTABLE(${TEST_ROOT} ${TEST_PROG})
-<<<<<<< HEAD
     TARGET_LINK_LIBRARIES(${TEST_ROOT} ${SHARED_TARGET})
-=======
-    TARGET_LINK_LIBRARIES(${TEST_ROOT} ${OPENMM_SERIALIZATION_LIBRARY_NAME})
     SET_TARGET_PROPERTIES(${TEST_ROOT} PROPERTIES LINK_FLAGS "${EXTRA_COMPILE_FLAGS}" COMPILE_FLAGS "${EXTRA_COMPILE_FLAGS}")
->>>>>>> ff6af025
     ADD_TEST(${TEST_ROOT} ${EXECUTABLE_OUTPUT_PATH}/${TEST_ROOT})
 
 ENDFOREACH(TEST_PROG ${TEST_PROGS})