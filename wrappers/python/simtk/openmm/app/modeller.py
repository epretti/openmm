--- conflicted
+++ resolved
@@ -274,7 +274,6 @@
         3. You can give a padding distance.  The largest dimension of the solute (along the x, y, or z axis) is determined, and a cubic
            box of size (largest dimension)+2*padding is used.
         4. You can specify the total number of molecules (both waters and ions) to add.  A cubic box is then created whose size is
-<<<<<<< HEAD
            just large enough hold the specified amount of solvent.
         5. Finally, if none of the above options is specified, the existing Topology's box vectors are used.
 
@@ -300,24 +299,8 @@
         ionicStrength : concentration=0*molar
             the total concentration of ions (both positive and negative) to add.  This
             does not include ions that are added to neutralize the system.
-=======
-           just large enough to hold the specified amount of solvent.
-        5. Finally, if none of the above options is specified, the existing Topology's box vectors are used.
-
-        Parameters:
-         - forcefield (ForceField) the ForceField to use for determining van der Waals radii and atomic charges
-         - model (string='tip3p') the water model to use.  Supported values are 'tip3p', 'spce', 'tip4pew', and 'tip5p'.
-         - boxSize (Vec3=None) the size of the box to fill with water
-         - boxVectors (tuple of Vec3=None) the vectors defining the periodic box to fill with water
-         - padding (distance=None) the padding distance to use
-         - numAdded (int=None) the total number of molecules (waters and ions) to add
-         - positiveIon (string='Na+') the type of positive ion to add.  Allowed values are 'Cs+', 'K+', 'Li+', 'Na+', and 'Rb+'
-         - negativeIon (string='Cl-') the type of negative ion to add.  Allowed values are 'Cl-', 'Br-', 'F-', and 'I-'. Be aware
-           that not all force fields support all ion types.
-         - ionicStrength (concentration=0*molar) the total concentration of ions (both positive and negative) to add.  This
-           does not include ions that are added to neutralize the system.
-         - neutralize (bool=True) whether to add ions to neutralize the system
->>>>>>> 3a88177a
+        neutralize : bool=True
+            whether to add ions to neutralize the system
         """
         if len([x for x in (boxSize, boxVectors, padding, numAdded) if x is not None]) > 1:
             raise ValueError('At most one of the following arguments may be specified: boxSize, boxVectors, padding, numAdded')
