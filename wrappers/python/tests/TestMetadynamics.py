--- conflicted
+++ resolved
@@ -16,13 +16,8 @@
         system.addForce(force)
         cv = CustomBondForce('r')
         cv.addBond(0, 1)
-<<<<<<< HEAD
         bias = BiasVariable(cv, 0.94, 1.06, 0.00431, gridWidth=31)
-        meta = Metadynamics(system, [bias], 300*kelvin, 2.0, 5.0, 10)
-=======
-        bias = BiasVariable(cv, 0.94, 1.06, 0.02)
         meta = Metadynamics(system, [bias], 300*kelvin, 3.0, 5.0, 10)
->>>>>>> eec9cd69
         integrator = LangevinIntegrator(300*kelvin, 10/picosecond, 0.001*picosecond)
         integrator.setRandomNumberSeed(4321)
         topology = Topology()
